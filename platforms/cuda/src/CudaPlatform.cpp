/* -------------------------------------------------------------------------- *
 *                                   OpenMM                                   *
 * -------------------------------------------------------------------------- *
 * This is part of the OpenMM molecular simulation toolkit originating from   *
 * Simbios, the NIH National Center for Physics-Based Simulation of           *
 * Biological Structures at Stanford, funded under the NIH Roadmap for        *
 * Medical Research, grant U54 GM072970. See https://simtk.org.               *
 *                                                                            *
 * Portions copyright (c) 2008-2012 Stanford University and the Authors.      *
 * Authors: Peter Eastman                                                     *
 * Contributors:                                                              *
 *                                                                            *
 * This program is free software: you can redistribute it and/or modify       *
 * it under the terms of the GNU Lesser General Public License as published   *
 * by the Free Software Foundation, either version 3 of the License, or       *
 * (at your option) any later version.                                        *
 *                                                                            *
 * This program is distributed in the hope that it will be useful,            *
 * but WITHOUT ANY WARRANTY; without even the implied warranty of             *
 * MERCHANTABILITY or FITNESS FOR A PARTICULAR PURPOSE.  See the              *
 * GNU Lesser General Public License for more details.                        *
 *                                                                            *
 * You should have received a copy of the GNU Lesser General Public License   *
 * along with this program.  If not, see <http://www.gnu.org/licenses/>.      *
 * -------------------------------------------------------------------------- */

#include "CudaContext.h"
#include "CudaExpressionUtilities.h"
#include "CudaPlatform.h"
#include "CudaKernelFactory.h"
#include "CudaKernels.h"
#include "openmm/internal/ContextImpl.h"
#include "openmm/Context.h"
#include "openmm/System.h"
#include <algorithm>
#include <cctype>
#include <sstream>
#include <cstdio>
#ifdef _MSC_VER
    #include <Windows.h>
#endif
using namespace OpenMM;
using namespace std;

#define CHECK_RESULT(result, prefix) \
    if (result != CUDA_SUCCESS) { \
        std::stringstream m; \
        m<<prefix<<": "<<CudaContext::getErrorString(result)<<" ("<<result<<")"<<" at "<<__FILE__<<":"<<__LINE__; \
        throw OpenMMException(m.str());\
    }

extern "C" OPENMM_EXPORT_CUDA void registerPlatforms() {
    Platform::registerPlatform(new CudaPlatform());
}

CudaPlatform::CudaPlatform() {
    CudaKernelFactory* factory = new CudaKernelFactory();
    registerKernelFactory(CalcForcesAndEnergyKernel::Name(), factory);
    registerKernelFactory(UpdateStateDataKernel::Name(), factory);
    registerKernelFactory(ApplyConstraintsKernel::Name(), factory);
    registerKernelFactory(VirtualSitesKernel::Name(), factory);
    registerKernelFactory(CalcHarmonicBondForceKernel::Name(), factory);
    registerKernelFactory(CalcCustomBondForceKernel::Name(), factory);
    registerKernelFactory(CalcHarmonicAngleForceKernel::Name(), factory);
    registerKernelFactory(CalcCustomAngleForceKernel::Name(), factory);
    registerKernelFactory(CalcPeriodicTorsionForceKernel::Name(), factory);
    registerKernelFactory(CalcRBTorsionForceKernel::Name(), factory);
    registerKernelFactory(CalcCMAPTorsionForceKernel::Name(), factory);
    registerKernelFactory(CalcCustomTorsionForceKernel::Name(), factory);
    registerKernelFactory(CalcNonbondedForceKernel::Name(), factory);
    registerKernelFactory(CalcCustomNonbondedForceKernel::Name(), factory);
    registerKernelFactory(CalcGBSAOBCForceKernel::Name(), factory);
    registerKernelFactory(CalcCustomGBForceKernel::Name(), factory);
    registerKernelFactory(CalcCustomExternalForceKernel::Name(), factory);
    registerKernelFactory(CalcCustomHbondForceKernel::Name(), factory);
    registerKernelFactory(CalcCustomCompoundBondForceKernel::Name(), factory);
    registerKernelFactory(IntegrateVerletStepKernel::Name(), factory);
    registerKernelFactory(IntegrateLangevinStepKernel::Name(), factory);
    registerKernelFactory(IntegrateBrownianStepKernel::Name(), factory);
    registerKernelFactory(IntegrateVariableVerletStepKernel::Name(), factory);
    registerKernelFactory(IntegrateVariableLangevinStepKernel::Name(), factory);
    registerKernelFactory(IntegrateCustomStepKernel::Name(), factory);
    registerKernelFactory(ApplyAndersenThermostatKernel::Name(), factory);
    registerKernelFactory(ApplyMonteCarloBarostatKernel::Name(), factory);
    registerKernelFactory(RemoveCMMotionKernel::Name(), factory);
    platformProperties.push_back(CudaDeviceIndex());
    platformProperties.push_back(CudaDeviceName());
    platformProperties.push_back(CudaUseBlockingSync());
    platformProperties.push_back(CudaPrecision());
    platformProperties.push_back(CudaUseCpuPme());
    platformProperties.push_back(CudaCompiler());
    platformProperties.push_back(CudaTempDirectory());
    platformProperties.push_back(CudaHostCompiler());
    setPropertyDefaultValue(CudaDeviceIndex(), "");
    setPropertyDefaultValue(CudaDeviceName(), "");
    setPropertyDefaultValue(CudaUseBlockingSync(), "true");
    setPropertyDefaultValue(CudaPrecision(), "single");
    setPropertyDefaultValue(CudaUseCpuPme(), "false");
#ifdef _MSC_VER
    char* bindir = getenv("CUDA_BIN_PATH");
    string nvcc = (bindir == NULL ? "nvcc.exe" : string(bindir)+"\\nvcc.exe");
    int length = GetShortPathName(nvcc.c_str(), NULL, 0);
    if (length > 0) {
        vector<char> shortName(length);
        GetShortPathName(nvcc.c_str(), &shortName[0], length);
        nvcc = string(&shortName[0]);
    }
    setPropertyDefaultValue(CudaCompiler(), nvcc);
    setPropertyDefaultValue(CudaTempDirectory(), string(getenv("TEMP")));
#else
    char* compiler = getenv("OPENMM_CUDA_COMPILER");
    string nvcc = (compiler == NULL ? "/usr/local/cuda/bin/nvcc" : string(compiler));
    setPropertyDefaultValue(CudaCompiler(), nvcc);
    char* tmpdir = getenv("TMPDIR");
    string tmp = (tmpdir == NULL ? string(P_tmpdir) : string(tmpdir));
    setPropertyDefaultValue(CudaTempDirectory(), tmp);
#endif
    char* hostCompiler = getenv("CUDA_HOST_COMPILER");
    setPropertyDefaultValue(CudaHostCompiler(), (hostCompiler == NULL ? "" : string(hostCompiler)));
}

double CudaPlatform::getSpeed() const {
    return 100;
}

bool CudaPlatform::supportsDoublePrecision() const {
    return true;
}

const string& CudaPlatform::getPropertyValue(const Context& context, const string& property) const {
    const ContextImpl& impl = getContextImpl(context);
    const PlatformData* data = reinterpret_cast<const PlatformData*>(impl.getPlatformData());
    map<string, string>::const_iterator value = data->propertyValues.find(property);
    if (value != data->propertyValues.end())
        return value->second;
    return Platform::getPropertyValue(context, property);
}

void CudaPlatform::setPropertyValue(Context& context, const string& property, const string& value) const {
}

void CudaPlatform::contextCreated(ContextImpl& context, const map<string, string>& properties) const {
    const string& devicePropValue = (properties.find(CudaDeviceIndex()) == properties.end() ?
            getPropertyDefaultValue(CudaDeviceIndex()) : properties.find(CudaDeviceIndex())->second);
    string blockingPropValue = (properties.find(CudaUseBlockingSync()) == properties.end() ?
            getPropertyDefaultValue(CudaUseBlockingSync()) : properties.find(CudaUseBlockingSync())->second);
    string precisionPropValue = (properties.find(CudaPrecision()) == properties.end() ?
            getPropertyDefaultValue(CudaPrecision()) : properties.find(CudaPrecision())->second);
    string cpuPmePropValue = (properties.find(CudaUseCpuPme()) == properties.end() ?
            getPropertyDefaultValue(CudaUseCpuPme()) : properties.find(CudaUseCpuPme())->second);
    const string& compilerPropValue = (properties.find(CudaCompiler()) == properties.end() ?
            getPropertyDefaultValue(CudaCompiler()) : properties.find(CudaCompiler())->second);
    const string& tempPropValue = (properties.find(CudaTempDirectory()) == properties.end() ?
            getPropertyDefaultValue(CudaTempDirectory()) : properties.find(CudaTempDirectory())->second);
    const string& hostCompilerPropValue = (properties.find(CudaHostCompiler()) == properties.end() ?
            getPropertyDefaultValue(CudaHostCompiler()) : properties.find(CudaHostCompiler())->second);
    transform(blockingPropValue.begin(), blockingPropValue.end(), blockingPropValue.begin(), ::tolower);
    transform(precisionPropValue.begin(), precisionPropValue.end(), precisionPropValue.begin(), ::tolower);
    transform(cpuPmePropValue.begin(), cpuPmePropValue.end(), cpuPmePropValue.begin(), ::tolower);
    vector<string> pmeKernelName;
    pmeKernelName.push_back(CalcPmeReciprocalForceKernel::Name());
    if (!supportsKernels(pmeKernelName))
        cpuPmePropValue = "false";
    context.setPlatformData(new PlatformData(&context, context.getSystem(), devicePropValue, blockingPropValue, precisionPropValue, cpuPmePropValue, compilerPropValue, tempPropValue, hostCompilerPropValue));
}

void CudaPlatform::contextDestroyed(ContextImpl& context) const {
    PlatformData* data = reinterpret_cast<PlatformData*>(context.getPlatformData());
    delete data;
}

CudaPlatform::PlatformData::PlatformData(ContextImpl* context, const System& system, const string& deviceIndexProperty, const string& blockingProperty, const string& precisionProperty,
            const string& cpuPmeProperty, const string& compilerProperty, const string& tempProperty, const string& hostCompilerProperty) : context(context), removeCM(false), stepCount(0), computeForceCount(0), time(0.0) {
    bool blocking = (blockingProperty == "true");
    vector<string> devices;
    size_t searchPos = 0, nextPos;
    while ((nextPos = deviceIndexProperty.find_first_of(", ", searchPos)) != string::npos) {
        devices.push_back(deviceIndexProperty.substr(searchPos, nextPos-searchPos));
        searchPos = nextPos+1;
    }
    devices.push_back(deviceIndexProperty.substr(searchPos));
<<<<<<< HEAD
    for (int i = 0; i < (int) devices.size(); i++) {
        if (devices[i].length() > 0) {
            unsigned int deviceIndex;
            stringstream(devices[i]) >> deviceIndex;
            contexts.push_back(new CudaContext(system, deviceIndex, blocking, precisionProperty, compilerProperty, tempProperty, hostCompilerProperty, *this));
=======
    try {
        for (int i = 0; i < (int) devices.size(); i++) {
            if (devices[i].length() > 0) {
                unsigned int deviceIndex;
                stringstream(devices[i]) >> deviceIndex;
                contexts.push_back(new CudaContext(system, deviceIndex, blocking, precisionProperty, compilerProperty, tempProperty, *this));
            }
>>>>>>> d91e3f19
        }
        if (contexts.size() == 0)
            contexts.push_back(new CudaContext(system, -1, blocking, precisionProperty, compilerProperty, tempProperty, *this));
    }
    catch (...) {
        // If an exception was thrown, do our best to clean up memory.
        
        for (int i = 0; i < (int) contexts.size(); i++)
            delete contexts[i];
        throw;
    }
<<<<<<< HEAD
    if (contexts.size() == 0)
        contexts.push_back(new CudaContext(system, -1, blocking, precisionProperty, compilerProperty, tempProperty, hostCompilerProperty, *this));
=======
>>>>>>> d91e3f19
    stringstream deviceIndex, deviceName;
    for (int i = 0; i < (int) contexts.size(); i++) {
        if (i > 0) {
            deviceIndex << ',';
            deviceName << ',';
        }
        deviceIndex << contexts[i]->getDeviceIndex();
        char name[1000];
        CHECK_RESULT(cuDeviceGetName(name, 1000, contexts[i]->getDevice()), "Error querying device name");
        deviceName << name;
    }
    useCpuPme = (cpuPmeProperty == "true" && !contexts[0]->getUseDoublePrecision());
    propertyValues[CudaPlatform::CudaDeviceIndex()] = deviceIndex.str();
    propertyValues[CudaPlatform::CudaDeviceName()] = deviceName.str();
    propertyValues[CudaPlatform::CudaUseBlockingSync()] = blocking ? "true" : "false";
    propertyValues[CudaPlatform::CudaPrecision()] = precisionProperty;
    propertyValues[CudaPlatform::CudaUseCpuPme()] = useCpuPme ? "true" : "false";
    propertyValues[CudaPlatform::CudaCompiler()] = compilerProperty;
    propertyValues[CudaPlatform::CudaTempDirectory()] = tempProperty;
    propertyValues[CudaPlatform::CudaHostCompiler()] = hostCompilerProperty;
    contextEnergy.resize(contexts.size());
    
    // Determine whether peer-to-peer copying is supported, and enable it if so.
    
    peerAccessSupported = false; // Disable until I figure out why it usually makes things slower
//    peerAccessSupported = true;
//    for (int i = 1; i < contexts.size(); i++) {
//        int canAccess;
//        cuDeviceCanAccessPeer(&canAccess, contexts[i]->getDevice(), contexts[0]->getDevice());
//        if (!canAccess) {
//            peerAccessSupported = false;
//            break;
//        }
//    }
    if (peerAccessSupported) {
        for (int i = 1; i < contexts.size(); i++) {
            contexts[0]->setAsCurrent();
            CHECK_RESULT(cuCtxEnablePeerAccess(contexts[i]->getContext(), 0), "Error enabling peer access");
            contexts[i]->setAsCurrent();
            CHECK_RESULT(cuCtxEnablePeerAccess(contexts[0]->getContext(), 0), "Error enabling peer access");
        }
    }
}

CudaPlatform::PlatformData::~PlatformData() {
    for (int i = 0; i < (int) contexts.size(); i++)
        delete contexts[i];
}

void CudaPlatform::PlatformData::initializeContexts(const System& system) {
    for (int i = 0; i < (int) contexts.size(); i++)
        contexts[i]->initialize();
}

void CudaPlatform::PlatformData::syncContexts() {
    for (int i = 0; i < (int) contexts.size(); i++)
        contexts[i]->getWorkThread().flush();
}<|MERGE_RESOLUTION|>--- conflicted
+++ resolved
@@ -179,24 +179,16 @@
         searchPos = nextPos+1;
     }
     devices.push_back(deviceIndexProperty.substr(searchPos));
-<<<<<<< HEAD
-    for (int i = 0; i < (int) devices.size(); i++) {
-        if (devices[i].length() > 0) {
-            unsigned int deviceIndex;
-            stringstream(devices[i]) >> deviceIndex;
-            contexts.push_back(new CudaContext(system, deviceIndex, blocking, precisionProperty, compilerProperty, tempProperty, hostCompilerProperty, *this));
-=======
     try {
         for (int i = 0; i < (int) devices.size(); i++) {
             if (devices[i].length() > 0) {
                 unsigned int deviceIndex;
                 stringstream(devices[i]) >> deviceIndex;
-                contexts.push_back(new CudaContext(system, deviceIndex, blocking, precisionProperty, compilerProperty, tempProperty, *this));
+                contexts.push_back(new CudaContext(system, deviceIndex, blocking, precisionProperty, compilerProperty, tempProperty, hostCompilerProperty, *this));
             }
->>>>>>> d91e3f19
         }
         if (contexts.size() == 0)
-            contexts.push_back(new CudaContext(system, -1, blocking, precisionProperty, compilerProperty, tempProperty, *this));
+            contexts.push_back(new CudaContext(system, -1, blocking, precisionProperty, compilerProperty, tempProperty, hostCompilerProperty, *this));
     }
     catch (...) {
         // If an exception was thrown, do our best to clean up memory.
@@ -205,11 +197,6 @@
             delete contexts[i];
         throw;
     }
-<<<<<<< HEAD
-    if (contexts.size() == 0)
-        contexts.push_back(new CudaContext(system, -1, blocking, precisionProperty, compilerProperty, tempProperty, hostCompilerProperty, *this));
-=======
->>>>>>> d91e3f19
     stringstream deviceIndex, deviceName;
     for (int i = 0; i < (int) contexts.size(); i++) {
         if (i > 0) {
